{
  "name": "@backstage/plugin-kubernetes",
  "version": "0.3.2",
  "main": "src/index.ts",
  "types": "src/index.ts",
  "license": "Apache-2.0",
  "publishConfig": {
    "access": "public",
    "main": "dist/index.esm.js",
    "types": "dist/index.d.ts"
  },
<<<<<<< HEAD
=======
  "homepage": "https://backstage.io",
  "repository": {
    "type": "git",
    "url": "https://github.com/backstage/backstage",
    "directory": "plugins/kubernetes"
  },
  "keywords": [
    "backstage",
    "kubernetes"
  ],
>>>>>>> 3e981aa5
  "configSchema": "schema.d.ts",
  "scripts": {
    "build": "backstage-cli plugin:build",
    "start": "backstage-cli plugin:serve",
    "lint": "backstage-cli lint",
    "test": "backstage-cli test",
    "diff": "backstage-cli plugin:diff",
    "prepack": "backstage-cli prepack",
    "postpack": "backstage-cli postpack",
    "clean": "backstage-cli clean"
  },
  "dependencies": {
    "@backstage/catalog-model": "^0.5.0",
    "@backstage/config": "^0.1.2",
    "@backstage/core": "^0.4.0",
    "@backstage/plugin-kubernetes-backend": "^0.2.2",
    "@backstage/theme": "^0.2.2",
    "@kubernetes/client-node": "^0.12.1",
    "@material-ui/core": "^4.11.0",
    "@material-ui/icons": "^4.9.1",
    "@material-ui/lab": "4.0.0-alpha.45",
    "react": "^16.13.1",
    "react-dom": "^16.13.1",
    "react-router-dom": "6.0.0-beta.0",
    "react-use": "^15.3.3"
  },
  "devDependencies": {
    "@backstage/cli": "^0.4.1",
    "@backstage/dev-utils": "^0.1.6",
    "@backstage/test-utils": "^0.1.5",
    "@testing-library/jest-dom": "^5.10.1",
    "@testing-library/react": "^10.4.1",
    "@testing-library/user-event": "^12.0.7",
    "@types/jest": "^26.0.7",
    "@types/node": "^12.0.0",
    "cross-fetch": "^3.0.6",
    "msw": "^0.21.2"
  },
  "files": [
    "dist",
    "schema.d.ts"
  ]
}<|MERGE_RESOLUTION|>--- conflicted
+++ resolved
@@ -9,8 +9,6 @@
     "main": "dist/index.esm.js",
     "types": "dist/index.d.ts"
   },
-<<<<<<< HEAD
-=======
   "homepage": "https://backstage.io",
   "repository": {
     "type": "git",
@@ -21,7 +19,6 @@
     "backstage",
     "kubernetes"
   ],
->>>>>>> 3e981aa5
   "configSchema": "schema.d.ts",
   "scripts": {
     "build": "backstage-cli plugin:build",

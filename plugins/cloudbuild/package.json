{
  "name": "@backstage/plugin-cloudbuild",
  "version": "0.2.8",
  "main": "src/index.ts",
  "types": "src/index.ts",
  "license": "Apache-2.0",
  "publishConfig": {
    "access": "public",
    "main": "dist/index.esm.js",
    "types": "dist/index.d.ts"
  },
  "homepage": "https://backstage.io",
  "repository": {
    "type": "git",
    "url": "https://github.com/backstage/backstage",
    "directory": "plugins/cloudbuild"
  },
  "keywords": [
    "backstage",
    "google cloud"
  ],
  "scripts": {
    "build": "backstage-cli plugin:build",
    "start": "backstage-cli plugin:serve",
    "lint": "backstage-cli lint",
    "test": "backstage-cli test",
    "diff": "backstage-cli plugin:diff",
    "prepack": "backstage-cli prepack",
    "postpack": "backstage-cli postpack",
    "clean": "backstage-cli clean"
  },
  "dependencies": {
<<<<<<< HEAD
    "@backstage/catalog-model": "^0.7.0",
    "@backstage/plugin-catalog-react": "^0.0.1",
    "@backstage/core": "^0.5.0",
    "@backstage/theme": "^0.2.2",
=======
    "@backstage/catalog-model": "^0.7.1",
    "@backstage/core": "^0.6.0",
    "@backstage/theme": "^0.2.3",
>>>>>>> 95303032
    "@material-ui/core": "^4.11.0",
    "@material-ui/icons": "^4.9.1",
    "@material-ui/lab": "4.0.0-alpha.45",
    "moment": "^2.27.0",
    "qs": "^6.9.4",
    "react": "^16.13.1",
    "react-dom": "^16.13.1",
    "react-lazylog": "^4.5.3",
    "react-router": "6.0.0-beta.0",
    "react-router-dom": "6.0.0-beta.0",
    "react-use": "^15.3.3"
  },
  "devDependencies": {
    "@backstage/cli": "^0.6.0",
    "@backstage/dev-utils": "^0.1.9",
    "@backstage/test-utils": "^0.1.6",
    "@testing-library/jest-dom": "^5.10.1",
    "@testing-library/react": "^10.4.1",
    "@testing-library/user-event": "^12.0.7",
    "@types/jest": "^26.0.7",
    "@types/node": "^12.0.0",
    "cross-fetch": "^3.0.6",
    "msw": "^0.21.2"
  },
  "files": [
    "dist"
  ]
}<|MERGE_RESOLUTION|>--- conflicted
+++ resolved
@@ -30,16 +30,10 @@
     "clean": "backstage-cli clean"
   },
   "dependencies": {
-<<<<<<< HEAD
-    "@backstage/catalog-model": "^0.7.0",
-    "@backstage/plugin-catalog-react": "^0.0.1",
-    "@backstage/core": "^0.5.0",
-    "@backstage/theme": "^0.2.2",
-=======
     "@backstage/catalog-model": "^0.7.1",
+    "@backstage/plugin-catalog-react": "^0.0.2",
     "@backstage/core": "^0.6.0",
     "@backstage/theme": "^0.2.3",
->>>>>>> 95303032
     "@material-ui/core": "^4.11.0",
     "@material-ui/icons": "^4.9.1",
     "@material-ui/lab": "4.0.0-alpha.45",
